--- conflicted
+++ resolved
@@ -135,10 +135,6 @@
         for features_fn in features_fns:
             print("Loading {}...".format(features_fn))
             with h5py.File(features_fn, "r", libver="latest") as f_features:
-<<<<<<< HEAD
-                object_ids = f_features["object_id"].asstr()[:]  # type: ignore
-                vectors: np.ndarray = f_features["features"][:]  # type: ignore
-=======
                 n_obj, n_dim = f_features["features"].shape
                 print(f"{n_obj} objects, {n_dim} dimensions.")
                 if n_dim > 100:
@@ -148,7 +144,6 @@
 
                 object_ids = f_features["object_id"].asstr()[:]
                 vectors = f_features["features"][:]
->>>>>>> 5bc51d20
 
             with database.engine.begin() as conn:
                 stmt = (
